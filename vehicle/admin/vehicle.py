--- conflicted
+++ resolved
@@ -32,10 +32,7 @@
         'model__manufacturer',
         'outer_color',
         'interior_color',
-<<<<<<< HEAD
-=======
         'owner'
->>>>>>> 25152d87
     ]
 
     list_display = [
@@ -72,11 +69,7 @@
                 'year_built',
                 'model',
                 'nickname',
-<<<<<<< HEAD
-                # 'owner'
-=======
                 'owner'
->>>>>>> 25152d87
             )
         }),
         (_('Appearance'), {
