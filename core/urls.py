--- conflicted
+++ resolved
@@ -16,15 +16,8 @@
 """
 
 from django.contrib import admin
-<<<<<<< HEAD
 from django.urls import include, path
 from rest_framework.routers import DefaultRouter
-=======
-from django.urls import include
-from django.urls import path
-from django.conf import settings
-from django.conf.urls.static import static
->>>>>>> dbab842b
 from drf_spectacular.views import SpectacularAPIView, SpectacularRedocView, SpectacularSwaggerView
 
 router = DefaultRouter()
@@ -50,15 +43,7 @@
     ])),
     path("admin/", admin.site.urls),
     path("__debug__/", include("debug_toolbar.urls")),
-<<<<<<< HEAD
     path('health/', include('health_check.urls')),
 ]
-=======
-    path("api/auth/", include("djoser.urls")),
-    path("api/auth/", include("djoser.urls.jwt")),
-    path('health/', include('health_check.urls')),  # Health check endpoint
-    path('api/schema/', SpectacularAPIView.as_view(), name='schema'),
-    path('api/schema/swagger-ui/', SpectacularSwaggerView.as_view(url_name='schema'), name='swagger-ui'),
-    path('api/schema/redoc/', SpectacularRedocView.as_view(url_name='schema'), name='redoc'),
-] + static(settings.STATIC_URL, document_root=settings.STATIC_ROOT)
->>>>>>> dbab842b
+
+# static(settings.STATIC_URL, document_root=settings.STATIC_ROOT)